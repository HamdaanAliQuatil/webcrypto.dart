--- conflicted
+++ resolved
@@ -24,11 +24,8 @@
 part 'impl_stub.hmac.dart';
 part 'impl_stub.pbkdf2.dart';
 part 'impl_stub.ecdh.dart';
-<<<<<<< HEAD
 part 'impl_stub.ecdsa.dart';
-=======
 part 'impl_stub.rsaoaep.dart';
->>>>>>> 0a4a542a
 
 const WebCryptoImpl webCryptImpl = _WebCryptoImpl();
 
@@ -57,15 +54,14 @@
   final ecdhPublicKey = const _StaticEcdhPublicKeyImpl();
 
   @override
-<<<<<<< HEAD
   final ecdsaPrivateKey = const _StaticEcdsaPrivateKeyImpl();
 
   @override
   final ecdsaPublicKey = const _StaticEcdsaPublicKeyImpl();
-=======
+
+  @override
   final rsaOaepPrivateKey = const _StaticRsaOaepPrivateKeyImpl();
 
   @override
   final rsaOaepPublicKey = const _StaticRsaOaepPublicKeyImpl();
->>>>>>> 0a4a542a
 }