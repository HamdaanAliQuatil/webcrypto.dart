// Copyright 2020 Google LLC
//
// Licensed under the Apache License, Version 2.0 (the "License");
// you may not use this file except in compliance with the License.
// You may obtain a copy of the License at
//
//      http://www.apache.org/licenses/LICENSE-2.0
//
// Unless required by applicable law or agreed to in writing, software
// distributed under the License is distributed on an "AS IS" BASIS,
// WITHOUT WARRANTIES OR CONDITIONS OF ANY KIND, either express or implied.
// See the License for the specific language governing permissions and
// limitations under the License.

library webcrypto.impl_stub;

import 'package:webcrypto/src/impl_interface/impl_interface.dart';
import 'package:webcrypto/webcrypto.dart';
import '../webcrypto/webcrypto.dart';

part 'impl_stub.aescbc.dart';
part 'impl_stub.aesctr.dart';
part 'impl_stub.aesgcm.dart';
part 'impl_stub.hmac.dart';
<<<<<<< HEAD
part 'impl_stub.rsaoaep.dart';
=======
part 'impl_stub.pbkdf2.dart';
part 'impl_stub.ecdh.dart';
>>>>>>> 923ac088

const WebCryptoImpl webCryptImpl = _WebCryptoImpl();

final class _WebCryptoImpl implements WebCryptoImpl {
  const _WebCryptoImpl();

  @override
  final aesCbcSecretKey = const _StaticAesCbcSecretKeyImpl();

  @override
  final aesCtrSecretKey = const _StaticAesCtrSecretKeyImpl();

  @override
  final aesGcmSecretKey = const _StaticAesGcmSecretKeyImpl();

  @override
  final hmacSecretKey = const _StaticHmacSecretKeyImpl();

  @override
<<<<<<< HEAD
  final rsaOaepPrivateKey = const _StaticRsaOaepPrivateKeyImpl();

  @override
  final rsaOaepPublicKey = const _StaticRsaOaepPublicKeyImpl();
=======
  final pbkdf2SecretKey = const _StaticPbkdf2SecretKeyImpl();

  @override
  final ecdhPrivateKey = const _StaticEcdhPrivateKeyImpl();

  @override
  final ecdhPublicKey = const _StaticEcdhPublicKeyImpl();
>>>>>>> 923ac088
}<|MERGE_RESOLUTION|>--- conflicted
+++ resolved
@@ -22,12 +22,9 @@
 part 'impl_stub.aesctr.dart';
 part 'impl_stub.aesgcm.dart';
 part 'impl_stub.hmac.dart';
-<<<<<<< HEAD
-part 'impl_stub.rsaoaep.dart';
-=======
 part 'impl_stub.pbkdf2.dart';
 part 'impl_stub.ecdh.dart';
->>>>>>> 923ac088
+part 'impl_stub.rsaoaep.dart';
 
 const WebCryptoImpl webCryptImpl = _WebCryptoImpl();
 
@@ -47,12 +44,6 @@
   final hmacSecretKey = const _StaticHmacSecretKeyImpl();
 
   @override
-<<<<<<< HEAD
-  final rsaOaepPrivateKey = const _StaticRsaOaepPrivateKeyImpl();
-
-  @override
-  final rsaOaepPublicKey = const _StaticRsaOaepPublicKeyImpl();
-=======
   final pbkdf2SecretKey = const _StaticPbkdf2SecretKeyImpl();
 
   @override
@@ -60,5 +51,10 @@
 
   @override
   final ecdhPublicKey = const _StaticEcdhPublicKeyImpl();
->>>>>>> 923ac088
+
+  @override
+  final rsaOaepPrivateKey = const _StaticRsaOaepPrivateKeyImpl();
+
+  @override
+  final rsaOaepPublicKey = const _StaticRsaOaepPublicKeyImpl();
 }