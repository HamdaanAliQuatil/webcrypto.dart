// Copyright 2020 Google LLC
//
// Licensed under the Apache License, Version 2.0 (the "License");
// you may not use this file except in compliance with the License.
// You may obtain a copy of the License at
//
//      http://www.apache.org/licenses/LICENSE-2.0
//
// Unless required by applicable law or agreed to in writing, software
// distributed under the License is distributed on an "AS IS" BASIS,
// WITHOUT WARRANTIES OR CONDITIONS OF ANY KIND, either express or implied.
// See the License for the specific language governing permissions and
// limitations under the License.

library impl_js;

import 'dart:async';
import 'dart:typed_data';

import 'package:webcrypto/src/impl_interface/impl_interface.dart';

import '../webcrypto/webcrypto.dart';
import '../crypto_subtle.dart' as subtle;

part 'impl_js.aescbc.dart';
part 'impl_js.aesctr.dart';
part 'impl_js.aesgcm.dart';
part 'impl_js.digest.dart';
part 'impl_js.ecdh.dart';
part 'impl_js.ecdsa.dart';
part 'impl_js.hkdf.dart';
part 'impl_js.hmac.dart';
part 'impl_js.pbkdf2.dart';
part 'impl_js.random.dart';
part 'impl_js.rsaoaep.dart';
part 'impl_js.rsapss.dart';
part 'impl_js.rsassapkcs1v15.dart';
part 'impl_js.utils.dart';

/// Implementation of [OperationError].
class _OperationError extends Error implements OperationError {
  final String _message;
  _OperationError(this._message);
  @override
  String toString() => _message;
}

const WebCryptoImpl webCryptImpl = _WebCryptoImpl();

final class _WebCryptoImpl implements WebCryptoImpl {
  const _WebCryptoImpl();

  @override
  final aesCbcSecretKey = const _StaticAesCbcSecretKeyImpl();

  @override
  final aesCtrSecretKey = const _StaticAesCtrSecretKeyImpl();

  @override
  final aesGcmSecretKey = const _StaticAesGcmSecretKeyImpl();

  @override
  final hmacSecretKey = const _StaticHmacSecretKeyImpl();

  @override
<<<<<<< HEAD
  final rsaOaepPrivateKey = const _StaticRsaOaepPrivateKeyImpl();

  @override
  final rsaOaepPublicKey = const _StaticRsaOaepPublicKeyImpl();
=======
  final pbkdf2SecretKey = const _StaticPbkdf2SecretKeyImpl();

  @override
  final ecdhPrivateKey = const _StaticEcdhPrivateKeyImpl();

  @override
  final ecdhPublicKey = const _StaticEcdhPublicKeyImpl();
>>>>>>> 923ac088
}<|MERGE_RESOLUTION|>--- conflicted
+++ resolved
@@ -63,12 +63,6 @@
   final hmacSecretKey = const _StaticHmacSecretKeyImpl();
 
   @override
-<<<<<<< HEAD
-  final rsaOaepPrivateKey = const _StaticRsaOaepPrivateKeyImpl();
-
-  @override
-  final rsaOaepPublicKey = const _StaticRsaOaepPublicKeyImpl();
-=======
   final pbkdf2SecretKey = const _StaticPbkdf2SecretKeyImpl();
 
   @override
@@ -76,5 +70,10 @@
 
   @override
   final ecdhPublicKey = const _StaticEcdhPublicKeyImpl();
->>>>>>> 923ac088
+
+  @override
+  final rsaOaepPrivateKey = const _StaticRsaOaepPrivateKeyImpl();
+
+  @override
+  final rsaOaepPublicKey = const _StaticRsaOaepPublicKeyImpl();
 }