// Copyright 2020 Google LLC
//
// Licensed under the Apache License, Version 2.0 (the "License");
// you may not use this file except in compliance with the License.
// You may obtain a copy of the License at
//
//      http://www.apache.org/licenses/LICENSE-2.0
//
// Unless required by applicable law or agreed to in writing, software
// distributed under the License is distributed on an "AS IS" BASIS,
// WITHOUT WARRANTIES OR CONDITIONS OF ANY KIND, either express or implied.
// See the License for the specific language governing permissions and
// limitations under the License.

library impl_js;

import 'dart:async';
import 'dart:typed_data';

import 'package:webcrypto/src/impl_interface/impl_interface.dart';

import '../webcrypto/webcrypto.dart';
import '../crypto_subtle.dart' as subtle;

part 'impl_js.aescbc.dart';
part 'impl_js.aesctr.dart';
part 'impl_js.aesgcm.dart';
part 'impl_js.digest.dart';
part 'impl_js.ecdh.dart';
part 'impl_js.ecdsa.dart';
part 'impl_js.hkdf.dart';
part 'impl_js.hmac.dart';
part 'impl_js.pbkdf2.dart';
part 'impl_js.random.dart';
part 'impl_js.rsaoaep.dart';
part 'impl_js.rsapss.dart';
part 'impl_js.rsassapkcs1v15.dart';
part 'impl_js.utils.dart';

/// Implementation of [OperationError].
class _OperationError extends Error implements OperationError {
  final String _message;
  _OperationError(this._message);
  @override
  String toString() => _message;
}

const WebCryptoImpl webCryptImpl = _WebCryptoImpl();

final class _WebCryptoImpl implements WebCryptoImpl {
  const _WebCryptoImpl();

  @override
  final aesCbcSecretKey = const _StaticAesCbcSecretKeyImpl();

  @override
  final aesCtrSecretKey = const _StaticAesCtrSecretKeyImpl();

  @override
  final aesGcmSecretKey = const _StaticAesGcmSecretKeyImpl();

  @override
  final hmacSecretKey = const _StaticHmacSecretKeyImpl();

  @override
  final pbkdf2SecretKey = const _StaticPbkdf2SecretKeyImpl();

  @override
  final ecdhPrivateKey = const _StaticEcdhPrivateKeyImpl();

  @override
  final ecdhPublicKey = const _StaticEcdhPublicKeyImpl();

  @override
  final ecdsaPrivateKey = const _StaticEcdsaPrivateKeyImpl();

  @override
  final ecdsaPublicKey = const _StaticEcdsaPublicKeyImpl();

  @override
  final rsaOaepPrivateKey = const _StaticRsaOaepPrivateKeyImpl();

  @override
  final rsaOaepPublicKey = const _StaticRsaOaepPublicKeyImpl();

  @override
  final hkdfSecretKey = const _StaticHkdfSecretKeyImpl();

  @override
  final rsaPssPrivateKey = const _StaticRsaPssPrivateKeyImpl();

  @override
  final rsaPssPublicKey = const _StaticRsaPssPublicKeyImpl();

  @override
<<<<<<< HEAD
  final sha1 = const _HashImpl('SHA-1');

  @override
  final sha256 = const _HashImpl('SHA-256');

  @override
  final sha384 = const _HashImpl('SHA-384');

  @override
  final sha512 = const _HashImpl('SHA-512');
=======
  final rsaSsaPkcs1v15PrivateKey = const _StaticRsaSsaPkcs1V15PrivateKeyImpl();

  @override
  final rsaSsaPkcs1v15PublicKey = const _StaticRsaSsaPkcs1V15PublicKeyImpl();
>>>>>>> 25db3a06
}<|MERGE_RESOLUTION|>--- conflicted
+++ resolved
@@ -93,7 +93,12 @@
   final rsaPssPublicKey = const _StaticRsaPssPublicKeyImpl();
 
   @override
-<<<<<<< HEAD
+  final rsaSsaPkcs1v15PrivateKey = const _StaticRsaSsaPkcs1V15PrivateKeyImpl();
+
+  @override
+  final rsaSsaPkcs1v15PublicKey = const _StaticRsaSsaPkcs1V15PublicKeyImpl();
+
+  @override
   final sha1 = const _HashImpl('SHA-1');
 
   @override
@@ -104,10 +109,4 @@
 
   @override
   final sha512 = const _HashImpl('SHA-512');
-=======
-  final rsaSsaPkcs1v15PrivateKey = const _StaticRsaSsaPkcs1V15PrivateKeyImpl();
-
-  @override
-  final rsaSsaPkcs1v15PublicKey = const _StaticRsaSsaPkcs1V15PublicKeyImpl();
->>>>>>> 25db3a06
 }