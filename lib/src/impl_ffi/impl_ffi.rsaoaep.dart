// Copyright 2020 Google LLC
//
// Licensed under the Apache License, Version 2.0 (the "License");
// you may not use this file except in compliance with the License.
// You may obtain a copy of the License at
//
//      http://www.apache.org/licenses/LICENSE-2.0
//
// Unless required by applicable law or agreed to in writing, software
// distributed under the License is distributed on an "AS IS" BASIS,
// WITHOUT WARRANTIES OR CONDITIONS OF ANY KIND, either express or implied.
// See the License for the specific language governing permissions and
// limitations under the License.

// ignore_for_file: non_constant_identifier_names

part of 'impl_ffi.dart';

String _rsaOaepJwkAlgFromHash(_Hash hash) {
  if (hash == Hash.sha1) {
    return 'RSA-OAEP';
  }
  if (hash == Hash.sha256) {
    return 'RSA-OAEP-256';
  }
  if (hash == Hash.sha384) {
    return 'RSA-OAEP-384';
  }
  if (hash == Hash.sha512) {
    return 'RSA-OAEP-512';
  }
  assert(false); // This should never happen!
  throw UnsupportedError('hash is not supported');
}

Future<RsaOaepPrivateKeyImpl> rsaOaepPrivateKey_importPkcs8Key(
  List<int> keyData,
  Hash hash,
) async {
  // Get hash first, to avoid a leak of EVP_PKEY if _Hash.fromHash throws
  final h = _Hash.fromHash(hash);
  return _RsaOaepPrivateKeyImpl(_importPkcs8RsaPrivateKey(keyData), h);
}

Future<RsaOaepPrivateKeyImpl> rsaOaepPrivateKey_importJsonWebKey(
  Map<String, dynamic> jwk,
  Hash hash,
) async {
  // Get hash first, to avoid a leak of EVP_PKEY if _Hash.fromHash throws
  final h = _Hash.fromHash(hash);
  return _RsaOaepPrivateKeyImpl(
    _importJwkRsaPrivateOrPublicKey(
      JsonWebKey.fromJson(jwk),
      isPrivateKey: true,
      expectedUse: 'enc',
      expectedAlg: _rsaOaepJwkAlgFromHash(h),
    ),
    h,
  );
}

Future<KeyPair<RsaOaepPrivateKeyImpl, RsaOaepPublicKeyImpl>>
    rsaOaepPrivateKey_generateKey(
  int modulusLength,
  BigInt publicExponent,
  Hash hash,
) async {
  // Get hash first, to avoid a leak of EVP_PKEY if _Hash.fromHash throws
  final h = _Hash.fromHash(hash);
  final keys = _generateRsaKeyPair(modulusLength, publicExponent);
<<<<<<< HEAD
  return _KeyPair(
    privateKey: _RsaOaepPrivateKeyImpl(keys.privateKey, h),
    publicKey: _RsaOaepPublicKeyImpl(keys.publicKey, h),
=======
  return createKeyPair(
    _RsaOaepPrivateKey(keys.privateKey, h),
    _RsaOaepPublicKey(keys.publicKey, h),
>>>>>>> 923ac088
  );
}

Future<RsaOaepPublicKeyImpl> rsaOaepPublicKey_importSpkiKey(
  List<int> keyData,
  Hash hash,
) async {
  // Get hash first, to avoid a leak of EVP_PKEY if _Hash.fromHash throws
  final h = _Hash.fromHash(hash);
  return _RsaOaepPublicKeyImpl(_importSpkiRsaPublicKey(keyData), h);
}

Future<RsaOaepPublicKeyImpl> rsaOaepPublicKey_importJsonWebKey(
  Map<String, dynamic> jwk,
  Hash hash,
) async {
  // Get hash first, to avoid a leak of EVP_PKEY if _Hash.fromHash throws
  final h = _Hash.fromHash(hash);
  return _RsaOaepPublicKeyImpl(
    _importJwkRsaPrivateOrPublicKey(
      JsonWebKey.fromJson(jwk),
      isPrivateKey: false,
      expectedUse: 'enc',
      expectedAlg: _rsaOaepJwkAlgFromHash(h),
    ),
    h,
  );
}

/// Utility method to encrypt or decrypt with RSA-OAEP.
///
/// Expects:
///  * [initFn] as [ssl.EVP_PKEY_encrypt_init] or [ssl.EVP_PKEY_decrypt_init] ,
///  * [encryptOrDecryptFn] as [ssl.EVP_PKEY_encrypt] or [ssl.EVP_PKEY_decrypt].
Future<Uint8List> _rsaOaepeEncryptOrDecryptBytes(
  _EvpPKey key,
  ffi.Pointer<EVP_MD> md,
  // ssl.EVP_PKEY_encrypt_init
  int Function(ffi.Pointer<EVP_PKEY_CTX>) initFn,
  // ssl.EVP_PKEY_encrypt
  int Function(
    ffi.Pointer<EVP_PKEY_CTX>,
    ffi.Pointer<ffi.Uint8>,
    ffi.Pointer<ffi.Size>,
    ffi.Pointer<ffi.Uint8>,
    int,
  ) encryptOrDecryptFn,
  List<int> data, {
  List<int>? label,
}) async {
  return _Scope.sync((scope) {
    final ctx = scope.create(
      () => ssl.EVP_PKEY_CTX_new.invoke(key, ffi.nullptr),
      ssl.EVP_PKEY_CTX_free,
    );
    _checkOpIsOne(initFn(ctx));
    _checkOpIsOne(ssl.EVP_PKEY_CTX_set_rsa_padding(
      ctx,
      RSA_PKCS1_OAEP_PADDING,
    ));
    _checkOpIsOne(ssl.EVP_PKEY_CTX_set_rsa_oaep_md(ctx, md));
    _checkOpIsOne(ssl.EVP_PKEY_CTX_set_rsa_mgf1_md(ctx, md));

    // Copy and set label
    if (label != null && label.isNotEmpty) {
      final plabel = scope.dataAsPointer<ffi.Uint8>(label);
      _checkOpIsOne(ssl.EVP_PKEY_CTX_set0_rsa_oaep_label(
        ctx,
        plabel,
        label.length,
      ));
      scope.move(plabel);
    }

    final input = scope.dataAsPointer<ffi.Uint8>(data);
    final plen = scope<ffi.Size>();
    plen.value = 0;
    _checkOpIsOne(encryptOrDecryptFn(
      ctx,
      ffi.nullptr,
      plen,
      input,
      data.length,
    ));
    final out = scope<ffi.Uint8>(plen.value);
    _checkOpIsOne(encryptOrDecryptFn(
      ctx,
      out,
      plen,
      input,
      data.length,
    ));
    return out.copy(plen.value);
  });
}

final class _StaticRsaOaepPrivateKeyImpl implements StaticRsaOaepPrivateKeyImpl {
  const _StaticRsaOaepPrivateKeyImpl();

  @override
  Future<RsaOaepPrivateKeyImpl> importPkcs8Key(List<int> keyData, Hash hash) =>
      rsaOaepPrivateKey_importPkcs8Key(keyData, hash);

  @override
  Future<RsaOaepPrivateKeyImpl> importJsonWebKey(
    Map<String, dynamic> jwk,
    Hash hash,
  ) =>
      rsaOaepPrivateKey_importJsonWebKey(jwk, hash);

  @override
  Future<KeyPair<RsaOaepPrivateKeyImpl, RsaOaepPublicKeyImpl>> generateKey(
    int modulusLength,
    BigInt publicExponent,
    Hash hash,
  ) =>
      rsaOaepPrivateKey_generateKey(modulusLength, publicExponent, hash);
}

final class _RsaOaepPrivateKeyImpl implements RsaOaepPrivateKeyImpl {
  final _EvpPKey _key;
  final _Hash _hash;

  _RsaOaepPrivateKeyImpl(this._key, this._hash);

  @override
  String toString() {
    return 'Instance of \'RsaOaepPrivateKey\'';
  }

  @override
  Future<Uint8List> decryptBytes(List<int> data, {List<int>? label}) async {
    return _rsaOaepeEncryptOrDecryptBytes(
      _key,
      _hash._md,
      ssl.EVP_PKEY_decrypt_init,
      ssl.EVP_PKEY_decrypt,
      data,
      label: label,
    );
  }

  @override
  Future<Map<String, dynamic>> exportJsonWebKey() async =>
      _exportJwkRsaPrivateOrPublicKey(
        _key,
        isPrivateKey: true,
        jwkUse: 'enc',
        jwkAlg: _rsaOaepJwkAlgFromHash(_hash),
      );

  @override
  Future<Uint8List> exportPkcs8Key() async => _exportPkcs8Key(_key);
}

final class _StaticRsaOaepPublicKeyImpl implements StaticRsaOaepPublicKeyImpl {
  const _StaticRsaOaepPublicKeyImpl();

  @override
  Future<RsaOaepPublicKeyImpl> importSpkiKey(
    List<int> keyData,
    Hash hash,
  ) =>
      rsaOaepPublicKey_importSpkiKey(keyData, hash);

  @override
  Future<RsaOaepPublicKeyImpl> importJsonWebKey(
    Map<String, dynamic> jwk,
    Hash hash,
  ) =>
      rsaOaepPublicKey_importJsonWebKey(jwk, hash);
}

final class _RsaOaepPublicKeyImpl implements RsaOaepPublicKeyImpl {
  final _EvpPKey _key;
  final _Hash _hash;

  _RsaOaepPublicKeyImpl(this._key, this._hash);

  @override
  String toString() {
    return 'Instance of \'RsaOaepPublicKey\'';
  }

  @override
  Future<Uint8List> encryptBytes(List<int> data, {List<int>? label}) async {
    return _rsaOaepeEncryptOrDecryptBytes(
      _key,
      _hash._md,
      ssl.EVP_PKEY_encrypt_init,
      ssl.EVP_PKEY_encrypt,
      data,
      label: label,
    );
  }

  @override
  Future<Map<String, dynamic>> exportJsonWebKey() async =>
      _exportJwkRsaPrivateOrPublicKey(
        _key,
        isPrivateKey: false,
        jwkUse: 'enc',
        jwkAlg: _rsaOaepJwkAlgFromHash(_hash),
      );

  @override
  Future<Uint8List> exportSpkiKey() async => _exportSpkiKey(_key);
}<|MERGE_RESOLUTION|>--- conflicted
+++ resolved
@@ -68,15 +68,9 @@
   // Get hash first, to avoid a leak of EVP_PKEY if _Hash.fromHash throws
   final h = _Hash.fromHash(hash);
   final keys = _generateRsaKeyPair(modulusLength, publicExponent);
-<<<<<<< HEAD
-  return _KeyPair(
-    privateKey: _RsaOaepPrivateKeyImpl(keys.privateKey, h),
-    publicKey: _RsaOaepPublicKeyImpl(keys.publicKey, h),
-=======
   return createKeyPair(
     _RsaOaepPrivateKey(keys.privateKey, h),
     _RsaOaepPublicKey(keys.publicKey, h),
->>>>>>> 923ac088
   );
 }
 
