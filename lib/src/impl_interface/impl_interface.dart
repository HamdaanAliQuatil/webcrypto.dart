// Copyright 2020 Google LLC
//
// Licensed under the Apache License, Version 2.0 (the "License");
// you may not use this file except in compliance with the License.
// You may obtain a copy of the License at
//
//      http://www.apache.org/licenses/LICENSE-2.0
//
// Unless required by applicable law or agreed to in writing, software
// distributed under the License is distributed on an "AS IS" BASIS,
// WITHOUT WARRANTIES OR CONDITIONS OF ANY KIND, either express or implied.
// See the License for the specific language governing permissions and
// limitations under the License.

library impl_stub;

import 'dart:typed_data';
import 'dart:async';

part 'impl_interface.aescbc.dart';
part 'impl_interface.aesctr.dart';
part 'impl_interface.hmac.dart';
part 'impl_interface.pbkdf2.dart';
part 'impl_interface.aesgcm.dart';
part 'impl_interface.ecdh.dart';
part 'impl_interface.ecdsa.dart';
part 'impl_interface.rsaoaep.dart';
part 'impl_interface.hkdf.dart';
part 'impl_interface.rsapss.dart';
<<<<<<< HEAD
part 'impl_interface.digest.dart';
=======
part 'impl_interface.rsassapkcs1v15.dart';
>>>>>>> 25db3a06

/// A key-pair as returned from key generation.
class KeyPair<S, T> {
  KeyPair._(this.privateKey, this.publicKey); // keep the constructor private.

  /// Private key for [publicKey].
  final S privateKey;

  /// Public key matching [privateKey].
  final T publicKey;
}

/// Factory method to create KeyPair instance
KeyPair<S, T> createKeyPair<S, T>(S privateKey, T publicKey) {
  return KeyPair._(privateKey, publicKey);
}

/// Elliptic curves supported by ECDSA and ECDH.
///
/// > [!NOTE]
/// > Additional values may be added to this enum in the future.
enum EllipticCurve {
  p256,
  p384,

  ///
  ///
  /// P-521 is **not supported on Safari**, see [bug 216755 (bugs.webkit.org)][1].
  ///
  /// [1]: https://bugs.webkit.org/show_bug.cgi?id=216755
  p521,
}

/// Interface to be provided by platform implementations.
///
/// A platform implementation of `package:webcrypto` must define a
/// constant `webCryptImpl` as follows:
/// ```dart
/// const WebCryptoImpl webCryptImpl = const _MyPlatformImplemetation();
/// ```
///
/// The only platform implementations are:
///  * `lib/src/impl_ffi/impl_ffi.dart`,
///  * `lib/src/impl_js/impl_js.dart`, and,
///  * `lib/src/impl_stub/impl_stub.dart`.
///
/// These interfaces are not public and should not be implemented
/// outside this package. Should platform implementations ever become
/// plugable these interfaces will be renamed.
abstract interface class WebCryptoImpl {
  StaticAesCbcSecretKeyImpl get aesCbcSecretKey;
  StaticAesCtrSecretKeyImpl get aesCtrSecretKey;
  StaticAesGcmSecretKeyImpl get aesGcmSecretKey;
  StaticHmacSecretKeyImpl get hmacSecretKey;
  StaticPbkdf2SecretKeyImpl get pbkdf2SecretKey;
  StaticEcdhPrivateKeyImpl get ecdhPrivateKey;
  StaticEcdhPublicKeyImpl get ecdhPublicKey;
  StaticEcdsaPrivateKeyImpl get ecdsaPrivateKey;
  StaticEcdsaPublicKeyImpl get ecdsaPublicKey;
  StaticRsaOaepPrivateKeyImpl get rsaOaepPrivateKey;
  StaticRsaOaepPublicKeyImpl get rsaOaepPublicKey;
  StaticHkdfSecretKeyImpl get hkdfSecretKey;
  StaticRsaPssPrivateKeyImpl get rsaPssPrivateKey;
  StaticRsaPssPublicKeyImpl get rsaPssPublicKey;
<<<<<<< HEAD
  HashImpl get sha1;
  HashImpl get sha256;
  HashImpl get sha384;
  HashImpl get sha512;
=======
  StaticRsaSsaPkcs1v15PrivateKeyImpl get rsaSsaPkcs1v15PrivateKey;
  StaticRsaSsaPkcs1v15PublicKeyImpl get rsaSsaPkcs1v15PublicKey;
>>>>>>> 25db3a06
}<|MERGE_RESOLUTION|>--- conflicted
+++ resolved
@@ -27,11 +27,8 @@
 part 'impl_interface.rsaoaep.dart';
 part 'impl_interface.hkdf.dart';
 part 'impl_interface.rsapss.dart';
-<<<<<<< HEAD
+part 'impl_interface.rsassapkcs1v15.dart';
 part 'impl_interface.digest.dart';
-=======
-part 'impl_interface.rsassapkcs1v15.dart';
->>>>>>> 25db3a06
 
 /// A key-pair as returned from key generation.
 class KeyPair<S, T> {
@@ -96,13 +93,10 @@
   StaticHkdfSecretKeyImpl get hkdfSecretKey;
   StaticRsaPssPrivateKeyImpl get rsaPssPrivateKey;
   StaticRsaPssPublicKeyImpl get rsaPssPublicKey;
-<<<<<<< HEAD
+  StaticRsaSsaPkcs1v15PrivateKeyImpl get rsaSsaPkcs1v15PrivateKey;
+  StaticRsaSsaPkcs1v15PublicKeyImpl get rsaSsaPkcs1v15PublicKey;
   HashImpl get sha1;
   HashImpl get sha256;
   HashImpl get sha384;
   HashImpl get sha512;
-=======
-  StaticRsaSsaPkcs1v15PrivateKeyImpl get rsaSsaPkcs1v15PrivateKey;
-  StaticRsaSsaPkcs1v15PublicKeyImpl get rsaSsaPkcs1v15PublicKey;
->>>>>>> 25db3a06
 }